/*
 * lnsrch.c --
 *
 * Linesearch routines for OptimPack library.  Implements Armijo linesearch,
 * Moré & Thuente inexact linesearch and nonmonotone linesearch methods.
 *
 *-----------------------------------------------------------------------------
 *
 * Copyright (C) 2003-2014 Éric Thiébaut
 *
 * Permission is hereby granted, free of charge, to any person obtaining a copy
 * of this software and associated documentation files (the "Software"), to
 * deal in the Software without restriction, including without limitation the
 * rights to use, copy, modify, merge, publish, distribute, sublicense, and/or
 * sell copies of the Software, and to permit persons to whom the Software is
 * furnished to do so, subject to the following conditions:
 *
 * The above copyright notice and this permission notice shall be included in
 * all copies or substantial portions of the Software.
 *
 * THE SOFTWARE IS PROVIDED "AS IS", WITHOUT WARRANTY OF ANY KIND, EXPRESS OR
 * IMPLIED, INCLUDING BUT NOT LIMITED TO THE WARRANTIES OF MERCHANTABILITY,
 * FITNESS FOR A PARTICULAR PURPOSE AND NONINFRINGEMENT. IN NO EVENT SHALL THE
 * AUTHORS OR COPYRIGHT HOLDERS BE LIABLE FOR ANY CLAIM, DAMAGES OR OTHER
 * LIABILITY, WHETHER IN AN ACTION OF CONTRACT, TORT OR OTHERWISE, ARISING
 * FROM, OUT OF OR IN CONNECTION WITH THE SOFTWARE OR THE USE OR OTHER DEALINGS
 * IN THE SOFTWARE.
 *
 *-----------------------------------------------------------------------------
 */

#include <stdlib.h>
#include <string.h>
#include <math.h>
#include <errno.h>

#include "optimpack-private.h"

#define TRUE   OPK_TRUE
#define FALSE  OPK_FALSE

#define MAX(a,b)  OPK_MAX(a,b)
#define MIN(a,b)  OPK_MIN(a,b)

#define ROUND_UP(a,b)   OPK_ROUND_UP(a,b)

#if (OPK_LNSRCH_SEARCH != 0)
# error OPK_LNSRCH_SEARCH != 0
#endif

/*---------------------------------------------------------------------------*/
/* PRIVATE ROUTINES */

static int
non_finite(double x)
{
  return (isnan(x) || isinf(x));
}

/*---------------------------------------------------------------------------*/
/* UNIFIED INTERFACE FOR LINE SEARCH */

void
finalize_line_search(opk_object_t* obj)
{
  opk_lnsrch_t* ws = (opk_lnsrch_t*)obj;
  if (ws->ops->finalize != NULL) {
    ws->ops->finalize(ws);
  }
}

opk_lnsrch_t*
opk_allocate_line_search(opk_lnsrch_operations_t *ops,
                         size_t size)
{
  opk_lnsrch_t* ls;

  if (ops == NULL || ops->start == NULL || ops->iterate == NULL) {
    errno = EFAULT;
    return NULL;
  }
  if (ops->start == NULL || ops->iterate == NULL) {
    errno = EINVAL;
    return NULL;
  }
  size = OPK_MAX(size, sizeof(opk_lnsrch_t));
  ls = (opk_lnsrch_t*)opk_allocate_object(finalize_line_search, size);
  if (ls != NULL) {
    ls->ops = ops;
    ls->status = OPK_LNSRCH_ERROR_NOT_STARTED;
  }
  return ls;
}

/* after an error or convergence, you must call opk_lnsrch_start */

int
opk_lnsrch_start(opk_lnsrch_t* ls, double f0, double g0,
                 double stp, double stpmin, double stpmax)
{
  if (ls == NULL) {
    return OPK_LNSRCH_ERROR_ILLEGAL_ADDRESS;
  }
  if (stpmin < 0.0) {
    ls->status = OPK_LNSRCH_ERROR_STPMIN_LT_ZERO;
  } else if (stpmin > stpmax) {
    ls->status = OPK_LNSRCH_ERROR_STPMIN_GT_STPMAX;
  } else if (stp < stpmin) {
    ls->status = OPK_LNSRCH_ERROR_STP_LT_STPMIN;
  } else if (stp > stpmax) {
    ls->status = OPK_LNSRCH_ERROR_STP_GT_STPMAX;
  } else if (g0 >= 0.0) {
    ls->status = OPK_LNSRCH_ERROR_INITIAL_DERIVATIVE_GE_ZERO;
  } else {
    ls->stp = stp;
    ls->stpmin = stpmin;
    ls->stpmax = stpmax;
    ls->finit = f0;
    ls->ginit = g0;
    ls->status = ls->ops->start(ls);
  }
  return ls->status;
}

int
opk_lnsrch_iterate(opk_lnsrch_t* ls, double* stp_ptr,
                   double f1, double g1)
{
  if (ls == NULL || stp_ptr == NULL) {
    return OPK_LNSRCH_ERROR_ILLEGAL_ADDRESS;
  }
  if (ls->status == OPK_LNSRCH_SEARCH) {
    if (*stp_ptr != ls->stp) {
      ls->status = OPK_LNSRCH_ERROR_STP_CHANGED;
    } else {
      ls->status = ls->ops->iterate(ls, stp_ptr, f1, g1);
      if (*stp_ptr > ls->stpmax) {
        if (ls->stp >= ls->stpmax) {
          ls->status = OPK_LNSRCH_WARNING_STP_EQ_STPMAX;
        }
        *stp_ptr = ls->stpmax;
      } else if (*stp_ptr < ls->stpmin) {
        if (ls->stp <= ls->stpmin) {
          ls->status = OPK_LNSRCH_WARNING_STP_EQ_STPMIN;
        }
        *stp_ptr = ls->stpmin;
      }
      ls->stp = *stp_ptr;
    }
  } else {
    ls->status = OPK_LNSRCH_ERROR_NOT_STARTED;
  }
  return ls->status;
}

double
opk_lnsrch_get_step(const opk_lnsrch_t* ls)
{
  return (ls != NULL && ls->status == OPK_LNSRCH_SEARCH ? ls->stp : -1.0);
}

int
opk_lnsrch_get_status(const opk_lnsrch_t* ls)
{
  return (ls != NULL ? ls->status : OPK_LNSRCH_ERROR_ILLEGAL_ADDRESS);
}

const char*
opk_lnsrch_message(int status)
{
  switch (status) {
  case OPK_LNSRCH_ERROR_ILLEGAL_ADDRESS:
    return "Illegal address in line search";
  case OPK_LNSRCH_ERROR_CORRUPTED_WORKSPACE:
    return "Corrupted line search workspace";
  case OPK_LNSRCH_ERROR_BAD_WORKSPACE:
    return "Bad line search workspace";
  case OPK_LNSRCH_ERROR_STP_CHANGED:
    return "Line search step modified by caller";
  case OPK_LNSRCH_ERROR_STP_OUTSIDE_BRACKET:
    return "Line search step outside bracket";
  case OPK_LNSRCH_ERROR_NOT_A_DESCENT:
    return "Line search direction is not a descent";
  case OPK_LNSRCH_ERROR_STPMIN_GT_STPMAX:
    return "Minimum line search step greater than maximum step";
  case OPK_LNSRCH_ERROR_STPMIN_LT_ZERO:
    return "Minimum line search step less than zero";
  case OPK_LNSRCH_ERROR_STP_LT_STPMIN:
    return "Line search step less than minimum step";
  case OPK_LNSRCH_ERROR_STP_GT_STPMAX:
    return "Line search step greater than maximum step";
  case OPK_LNSRCH_ERROR_INITIAL_DERIVATIVE_GE_ZERO:
    return "Initial derivative along line search greater or equal zero";
  case OPK_LNSRCH_ERROR_NOT_STARTED:
    return "Line search not started";
  case OPK_LNSRCH_SEARCH:
    return "Line search in progress";
  case OPK_LNSRCH_CONVERGENCE:
    return "Line search has converged";
  case OPK_LNSRCH_WARNING_ROUNDING_ERRORS_PREVENT_PROGRESS:
    return "Rounding errors prevent progress in line search";
  case OPK_LNSRCH_WARNING_XTOL_TEST_SATISFIED:
    return "OPK_LNSRCH_WARNING_XTOL_TEST_SATISFIED";
  case OPK_LNSRCH_WARNING_STP_EQ_STPMAX:
    return "Line search step at upper bound";
  case OPK_LNSRCH_WARNING_STP_EQ_STPMIN:
    return "Line search step at lower bound";
  default:
    return NULL;
  }
}

opk_bool_t
opk_lnsrch_has_errors(const opk_lnsrch_t* ls)
{
  return (opk_lnsrch_get_status(ls) < 0);
}

opk_bool_t
opk_lnsrch_has_warnings(const opk_lnsrch_t* ls)
{
  return (opk_lnsrch_get_status(ls) > OPK_LNSRCH_CONVERGENCE);
}

opk_bool_t
opk_lnsrch_converged(const opk_lnsrch_t* ls)
{
  return (opk_lnsrch_get_status(ls) == OPK_LNSRCH_CONVERGENCE);
}

opk_bool_t
opk_lnsrch_finished(const opk_lnsrch_t* ls)
{
  return (opk_lnsrch_get_status(ls) != OPK_LNSRCH_SEARCH);
}

opk_bool_t
opk_lnsrch_use_deriv(const opk_lnsrch_t* ls)
{
  return ls->ops->use_deriv;
}

/*---------------------------------------------------------------------------*/
/* ARMIJO (BACKTRACKING) LINE SEARCH */

/* Sub-type for Armijo line search. */
typedef struct _backtrack_lnsrch backtrack_lnsrch_t;
struct _backtrack_lnsrch {
  opk_lnsrch_t base; /* Base type (must be the first member). */
  double ftol;
};

static int
backtrack_start(opk_lnsrch_t* _ws)
{
  return OPK_LNSRCH_SEARCH;
}

static int
backtrack_iterate(opk_lnsrch_t* ls,
                  double* stp_ptr, double f, double g)
{
  backtrack_lnsrch_t* bls = (backtrack_lnsrch_t*)ls;
  int status = OPK_LNSRCH_SEARCH;

  if (f <= ls->finit + bls->ftol*(*stp_ptr)*ls->ginit) {
    /* First Wolfe conditions satisfied. */
    status = OPK_LNSRCH_CONVERGENCE;
  } else {
    /* Take a bisection step unless already at the lower bound. */
    if (*stp_ptr <= ls->stpmin) {
      status = OPK_LNSRCH_WARNING_STP_EQ_STPMIN;
    } else {
      *stp_ptr = (*stp_ptr + ls->stpmin)*0.5;
    }
    /* Safeguard the step. */
    if (*stp_ptr < ls->stpmin) {
      *stp_ptr = ls->stpmin;
    }
  }
  return status;
}

static opk_lnsrch_operations_t backtrack_operations = {
  NULL,
  backtrack_start,
  backtrack_iterate,
  FALSE
};

opk_lnsrch_t*
opk_lnsrch_new_backtrack(double ftol)
{
  opk_lnsrch_t* ls;

  if (ftol <= 0.0) {
    errno = EINVAL;
    return NULL;
  }
  ls = opk_allocate_line_search(&backtrack_operations,
                                sizeof(backtrack_lnsrch_t));
  if (ls != NULL) {
    backtrack_lnsrch_t* bls = (backtrack_lnsrch_t*)ls;
    bls->ftol = ftol;
  }
  return ls;
}

/*---------------------------------------------------------------------------*/
/* NONMONOTONE LINE SEARCH */

/* Sub-type for nonmonotone line search. */
typedef struct _nonmonotone_lnsrch nonmonotone_lnsrch_t;
struct _nonmonotone_lnsrch {
  opk_lnsrch_t base; /**< Base type (must be the first member). */
  double sigma1;     /**< Lower steplength bound to trigger bisection. */
  double sigma2;     /**< Upper steplength relative bound to trigger bisection. */
  double ftol;       /**< Parameter for the function reduction criterion. */
  double fmax;       /**< Maximum function value for the past M steps. */
  double* fsav;      /**< Function values for M last accepted steps. */
  opk_index_t m;     /**< Number of previous steps to remember. */
  opk_index_t mp;    /**< Number of steps since starting. */
};

static int
nonmonotone_start(opk_lnsrch_t* ls)
{
  nonmonotone_lnsrch_t* nmls = (nonmonotone_lnsrch_t*)ls;
  opk_index_t j, n;

  /* Save function value. */
  nmls->fsav[nmls->mp%nmls->m] = ls->finit;
  ++nmls->mp;

  /* Get the worst function value among the N last steps. */
  n = MIN(nmls->mp, nmls->m);
  nmls->fmax = nmls->fsav[0];
  for (j = 1; j < n; ++j) {
    if (nmls->fsav[j] > nmls->fmax) {
      nmls->fmax = nmls->fsav[j];
    }
  }

  return OPK_LNSRCH_SEARCH;
}

#if 0
static void
nonmonotone_reset(opk_lnsrch_t* ls)
{
  nonmonotone_lnsrch_t* nmls = (nonmonotone_lnsrch_t*)ls;
  nmls->mp = 0;
}
#endif

static int
nonmonotone_iterate(opk_lnsrch_t* ls,
                    double* stp_ptr, double f, double g)
{
  nonmonotone_lnsrch_t* nmls = (nonmonotone_lnsrch_t*)ls;
  double alpha, delta, q, r;

  /* Check whether Armijo-like condition satisfied. */
  alpha = *stp_ptr;   /* current steplength */
  delta = ls->ginit;  /* directional derivative at alpha=0 */
  if (f <= nmls->fmax + nmls->ftol*alpha*delta) {
    /* Convergence criterion satisfied. */
    return OPK_LNSRCH_CONVERGENCE;
  }

  /* Check whether step is already at the lower bound. */
  if (alpha <= ls->stpmin) {
    *stp_ptr = ls->stpmin;
    return OPK_LNSRCH_WARNING_STP_EQ_STPMIN;
  }

  /* Attempt to use safeguarded quadratic interpolation to find a better step.
     The optimal steplength estimated by quadratic interpolation is q/r and
     r > 0 must hold for the quadratic approximation to be strictly convex. */
  q = -delta*alpha*alpha;
  r = (f - ls->finit - alpha*delta)*2.0;
  if (r > 0.0 && nmls->sigma1*r <= q && q <= nmls->sigma2*alpha*r) {
    /* Quadratic approximation is strictly convex and its minimum is within
       the bounds.  Take the quadratic interpolation step. */
    alpha = q/r;
  } else {
    /* Take the bisection step. */
    alpha = (alpha + ls->stpmin)/2.0;
  }

  /* Safeguard the step. */
  alpha = MAX(alpha, ls->stpmin);
  *stp_ptr = alpha;
  return (alpha > 0.0 ? OPK_LNSRCH_SEARCH : OPK_LNSRCH_WARNING_STP_EQ_STPMIN);
}

static opk_lnsrch_operations_t nonmonotone_operations = {
  NULL,
  nonmonotone_start,
  nonmonotone_iterate,
  FALSE
};

opk_lnsrch_t*
opk_lnsrch_new_nonmonotone(opk_index_t m, double ftol,
                           double sigma1, double sigma2)
{
  opk_lnsrch_t* ls;
  size_t size, offset;

  if (non_finite(ftol) || non_finite(sigma1) || non_finite(sigma1) ||
      ftol <= 0.0 || sigma1 <= 0.0 || sigma1 >= sigma2 || sigma2 >= 1.0 ||
      m < 1) {
    errno = EINVAL;
    return NULL;
  }
  offset = ROUND_UP(sizeof(nonmonotone_lnsrch_t), sizeof(double));
  size = offset + m*sizeof(double);
  ls = opk_allocate_line_search(&nonmonotone_operations, size);
  if (ls != NULL) {
    nonmonotone_lnsrch_t* nmls = (nonmonotone_lnsrch_t*)ls;
    nmls->ftol = ftol;
    nmls->sigma1 = sigma1;
    nmls->sigma2 = sigma2;
    nmls->fsav = (double*)(((char*)ls) + offset);
    nmls->m = m;
    nmls->mp = 0;
  }
  return ls;
}

/*---------------------------------------------------------------------------*/
/* MORÉ AND THUENTE CUBIC LINE SEARCH */

/* Sub-type for Moré and Thuente cubic line search. */
typedef struct _csrch_lnsrch csrch_lnsrch_t;
struct _csrch_lnsrch {
  opk_lnsrch_t base; /* Base type (must be the first member). */

  /* Convergence parameters. */
  double ftol;
  double gtol;
  double xtol;

  /* GTEST is used to check for Wolfe conditions. */
  double gtest;

  /* The variables STX, FX, GX contain the values of the step, function, and
     derivative at the best step. */
  double stx, fx, gx;

  /* The variables STY, FY, GY contain the value of the step, function, and
     derivative at STY. */
  double sty, fy, gy;

  /* Parameters to track the interval where to seek for the step. */
  double stmin;
  double stmax;
  double width;
  double width1;
  opk_bool_t brackt;

  /* The algorithm has two different stages. */
  int stage;
};

static csrch_lnsrch_t*
csrch_get_workspace(opk_lnsrch_t* ls);

static int
csrch_start(opk_lnsrch_t* ls)
{
  csrch_lnsrch_t* cls;

  cls = csrch_get_workspace(ls);
  if (cls == NULL) {
    return OPK_LNSRCH_ERROR_CORRUPTED_WORKSPACE;
  }

  /* Convergence threshold for this step. */
  cls->gtest = cls->ftol*cls->base.ginit;

  /* Initialize parameters for the interval of search. */
  cls->stmin = cls->base.stpmin; /* FIXME: ??? */
  cls->stmax = cls->base.stpmax;
  cls->width = cls->base.stpmax - cls->base.stpmin;
  cls->width1 = cls->width/0.5;
  cls->brackt = FALSE;

  /* The variables STX, FX, GX contain the values of the step,
     function, and derivative at the best step. */
  cls->stx = 0.0;
  cls->fx = cls->base.finit;
  cls->gx = cls->base.ginit;

  /* The variables STY, FY, GY contain the value of the step,
     function, and derivative at STY. */
  cls->sty = 0.0;
  cls->fy = cls->base.finit;
  cls->gy = cls->base.ginit;

  cls->stage = 1;
  return OPK_LNSRCH_SEARCH;
}

static int
csrch_iterate(opk_lnsrch_t* _ws,
              double* stp_ptr, double f1, double g1)
{
  double ftest;
  csrch_lnsrch_t* cls;
  int result;

  cls = csrch_get_workspace(_ws);
  if (cls == NULL) {
    return OPK_LNSRCH_ERROR_CORRUPTED_WORKSPACE;
  }

  /* Test for convergence. */
  ftest = cls->base.finit + (*stp_ptr)*cls->gtest;
  if (f1 <= ftest && fabs(g1) <= -cls->gtol*cls->base.ginit) {
    /* Strong Wolfe conditions satisfied. */
    return OPK_LNSRCH_CONVERGENCE;
  }

  /* Test for warnings. */
  if (*stp_ptr == cls->base.stpmin && (f1 > ftest || g1 >= cls->gtest)) {
    return OPK_LNSRCH_WARNING_STP_EQ_STPMIN;
  }
  if (*stp_ptr == cls->base.stpmax && f1 <= ftest && g1 <= cls->gtest) {
    return OPK_LNSRCH_WARNING_STP_EQ_STPMAX;
  }
  if (cls->brackt && cls->stmax - cls->stmin <= cls->xtol * cls->stmax) {
    return OPK_LNSRCH_WARNING_XTOL_TEST_SATISFIED;
  }
  if (cls->brackt && (*stp_ptr <= cls->stmin || *stp_ptr >= cls->stmax)) {
    return OPK_LNSRCH_WARNING_ROUNDING_ERRORS_PREVENT_PROGRESS;
  }

  /* If psi(stp) <= 0 and f'(stp) >= 0 for some step, then the
     algorithm enters the second stage. */
  if (cls->stage == 1 && f1 <= ftest && g1 >= 0.0) {
    cls->stage = 2;
  }

  /* A modified function is used to predict the step during the first stage if
     a lower function value has been obtained but the decrease is not
     sufficient. */
  if (cls->stage == 1 && f1 <= cls->fx && f1 > ftest) {
    /* Define the modified function and derivative values and call CSTEP to
       update STX, STY, and to compute the new step.  Then restore the
       function and derivative values for F.*/
    double fm = f1 - *stp_ptr * cls->gtest;
    double fxm = cls->fx - cls->stx * cls->gtest;
    double fym = cls->fy - cls->sty * cls->gtest;
    double gm = g1 - cls->gtest;
    double gxm = cls->gx - cls->gtest;
    double gym = cls->gy - cls->gtest;
    result = opk_cstep(&cls->stx, &fxm, &gxm,
                       &cls->sty, &fym, &gym,
                       stp_ptr, fm, gm,
                       &cls->brackt, cls->stmin, cls->stmax);
    if (result < 0) {
      return result;
    }
    cls->fx = fxm + cls->stx * cls->gtest;
    cls->fy = fym + cls->sty * cls->gtest;
    cls->gx = gxm + cls->gtest;
    cls->gy = gym + cls->gtest;
  } else {
    /* Call CSTEP to update STX, STY, and to compute the new step. */
    result = opk_cstep(&cls->stx, &cls->fx, &cls->gx,
                       &cls->sty, &cls->fy, &cls->gy,
                       stp_ptr, f1, g1,
                       &cls->brackt, cls->stmin, cls->stmax);
    if (result < 0) {
      return result;
    }
  }

  /* Decide if a bisection step is needed. */
  if (cls->brackt) {
    double new_width = fabs(cls->sty - cls->stx);
    if (new_width >= 0.66*cls->width1) {
      *stp_ptr = cls->stx + 0.5*(cls->sty - cls->stx);
    }
    cls->width1 = cls->width;
    cls->width = new_width;
  }

  /* Set the minimum and maximum steps allowed for stp. */
  if (cls->brackt) {
    cls->stmin = MIN(cls->stx, cls->sty);
    cls->stmax = MAX(cls->stx, cls->sty);
  } else {
    cls->stmin = *stp_ptr + (*stp_ptr - cls->stx)*1.1;
    cls->stmax = *stp_ptr + (*stp_ptr - cls->stx)*4.0;
  }

  /* Force the step to be within the bounds stpmax and stpmin. */
  *stp_ptr = MAX(*stp_ptr, cls->base.stpmin);
  *stp_ptr = MIN(*stp_ptr, cls->base.stpmax);

  /* If further progress is not possible, let stp be the best
     point obtained during the search. */
  if (cls->brackt && (*stp_ptr <= cls->stmin || *stp_ptr >= cls->stmax
                     || cls->stmax - cls->stmin <= cls->xtol * cls->stmax)) {
    *stp_ptr = cls->stx;
  }

  /* Obtain another function and derivative. */
  return OPK_LNSRCH_SEARCH;
}

static opk_lnsrch_operations_t csrch_operations = {
  NULL,
  csrch_start,
  csrch_iterate,
  TRUE
};


static csrch_lnsrch_t*
csrch_get_workspace(opk_lnsrch_t* ls)
{
  if (ls->ops == &csrch_operations) {
    return (csrch_lnsrch_t*)ls;
  } else {
    return NULL;
  }
}

opk_lnsrch_t*
opk_lnsrch_new_csrch(double ftol, double gtol, double xtol)
{
  opk_lnsrch_t* _ws;

  if (ftol < 0.0) {
    /* ERROR: FTOL .LT. ZERO */
    errno = EINVAL;
    return NULL;
  }
  if (gtol < 0.0) {
    /* ERROR: GTOL .LT. ZERO */
    errno = EINVAL;
    return NULL;
  }
  if (xtol < 0.0) {
    /* ERROR: XTOL .LT. ZERO */
    errno = EINVAL;
    return NULL;
  }
  _ws = opk_allocate_line_search(&csrch_operations,
                                 sizeof(csrch_lnsrch_t));
  if (_ws != NULL) {
    csrch_lnsrch_t* ws = (csrch_lnsrch_t*)_ws;
    ws->ftol = ftol;
    ws->gtol = gtol;
    ws->xtol = xtol;
    ws->stage = 0;
  }
  return _ws;
}

/**
 * Find a step that satisfies a sufficient decrease condition and a curvature
 * condition.
 *
 * This subroutine finds a step that satisfies a sufficient decrease condition
 * and a curvature condition.
 *
 * Each call of the subroutine updates an interval with endpoints stx and
 * sty. The interval is initially chosen so that it contains a minimizer of the
 * modified function
 *
<<<<<<< HEAD
 *           psi(stp) = f(stp) - f(0) - ftol*stp*f'(0).
=======
 *     psi(stp) = f(stp) - f(0) - ftol*stp*f'(0).
>>>>>>> 27f6ee7d
 *
 * If psi(stp) <= 0 and f'(stp) >= 0 for some step, then the interval is chosen
 * so that it contains a minimizer of f.
 *
 * The algorithm is designed to find a step that satisfies the sufficient
 * decrease condition
 *
<<<<<<< HEAD
 *           f(stp) <= f(0) + ftol*stp*f'(0),
 *
 * and the curvature condition
 *
 *           abs(f'(stp)) <= gtol*abs(f'(0)).
=======
 *     f(stp) <= f(0) + ftol*stp*f'(0),
 *
 * and the curvature condition
 *
 *     abs(f'(stp)) <= gtol*abs(f'(0)).
>>>>>>> 27f6ee7d
 *
 * If ftol is less than gtol and if, for example, the function is bounded
 * below, then there is always a step which satisfies both conditions.
 *
 * If no step can be found that satisfies both conditions, then the algorithm
 * stops with a warning. In this case stp only satisfies the sufficient
 * decrease condition.
 *
 * A typical invocation of dcsrch has the following outline:
 *
 *     Evaluate the function at stp = 0.0d0; store in f.
 *     Evaluate the gradient at stp = 0.0d0; store in g.
 *     Choose a starting step stp.
 *
 *     task = 'START'
 *  10 continue
 *        call dcsrch(stp,f,g,ftol,gtol,xtol,task,stpmin,stpmax,
 *    +               isave,dsave)
 *        if (task .eq. 'FG') then
 *           Evaluate the function and the gradient at stp
 *           go to 10
 *           end if
 *
 *     NOTE: The user must not alter work arrays between calls.
 *
 *     The subroutine statement is
 *
 *       subroutine dcsrch(f,g,stp,ftol,gtol,xtol,stpmin,stpmax,
 *                         task,isave,dsave)
 *     where
 *
 *       stp is a double precision variable.
 *         On entry stp is the current estimate of a satisfactory
 *            step. On initial entry, a positive initial estimate
 *            must be provided.
 *         On exit stp is the current estimate of a satisfactory step
 *            if task = 'FG'. If task = 'CONV' then stp satisfies
 *            the sufficient decrease and curvature condition.
 *
 *       f is a double precision variable.
 *         On initial entry f is the value of the function at 0.
 *            On subsequent entries f is the value of the
 *            function at stp.
 *         On exit f is the value of the function at stp.
 *
 *       g is a double precision variable.
 *         On initial entry g is the derivative of the function at 0.
 *            On subsequent entries g is the derivative of the
 *            function at stp.
 *         On exit g is the derivative of the function at stp.
 *
 *       ftol is a double precision variable.
 *         On entry ftol specifies a nonnegative tolerance for the
 *            sufficient decrease condition.
 *         On exit ftol is unchanged.
 *
 *       gtol is a double precision variable.
 *         On entry gtol specifies a nonnegative tolerance for the
 *            curvature condition.
 *         On exit gtol is unchanged.
 *
 *       xtol is a double precision variable.
 *         On entry xtol specifies a nonnegative relative tolerance
 *            for an acceptable step. The subroutine exits with a
 *            warning if the relative difference between sty and stx
 *            is less than xtol.
 *         On exit xtol is unchanged.
 *
 *       task is a character variable of length at least 60.
 *         On initial entry task must be set to 'START'.
 *         On exit task indicates the required action:
 *
 *            If task(1:2) = 'FG' then evaluate the function and
 *            derivative at stp and call dcsrch again.
 *
 *            If task(1:4) = 'CONV' then the search is successful.
 *
 *            If task(1:4) = 'WARN' then the subroutine is not able
 *            to satisfy the convergence conditions. The exit value of
 *            stp contains the best point found during the search.
 *
 *            If task(1:5) = 'ERROR' then there is an error in the
 *            input arguments.
 *
 *         On exit with convergence, a warning or an error, the
 *            variable task contains additional information.
 *
 *       stpmin is a double precision variable.
 *         On entry stpmin is a nonnegative lower bound for the step.
 *         On exit stpmin is unchanged.
 *
 *       stpmax is a double precision variable.
 *         On entry stpmax is a nonnegative upper bound for the step.
 *         On exit stpmax is unchanged.
 *
 *       isave is an integer work array of dimension 2.
 *
 *       dsave is a double precision work array of dimension 13.
 *
 *     Subprograms called
 *
 *       MINPACK-2 ... dcstep
 *
 *     MINPACK-1 Project. June 1983.
 *     Argonne National Laboratory.
 *     Jorge J. More' and David J. Thuente.
 *
 *     MINPACK-2 Project. November 1993.
 *     Argonne National Laboratory and University of Minnesota.
 *     Brett M. Averick, Richard G. Carter, and Jorge J. More'.
 */

/*---------------------------------------------------------------------------*/

static double max3(double val1, double val2, double val3)
{
  double result = val1;
  if (val2 > result) result = val2;
  if (val3 > result) result = val3;
  return result;
}

/* FIXME: add a reference to the documentation and check history. */

/**
 * Compute a safeguarded step for a line search.
 *
 * This routine computes a safeguarded step for a search procedure and updates
 * an interval that contains a step that satisfies a sufficient decrease and a
 * curvature condition.
 *
 * The parameter stx contains the step with the least function value. If
 * brackt is true, then a minimizer has been bracketed in an interval
 * with endpoints stx and sty.  The parameter stp contains the current step.
 * The subroutine assumes that if brackt is true then:
 *
 *       min(stx,sty) < stp < max(stx,sty),
 *
 * and that the derivative at stx is negative in the direction of the step;
 * that is:
 *
 *      dx*(stp - stx) < 0
 *
 *
 * @param stx_ptr
 *        A pointer to stx.  On entry, stx is the best step obtained so far
 *        and is an endpoint of the interval that contains the minimizer.  On
 *        exit, stx is the updated best step.
 *
 * @param fx_ptr
 *        A pointer to fx.  On entry, fx is the function at stx.  On exit, fx
 *        is the function at stx.
 *
 * @param dx_ptr
 *        A pointer to dx.  On entry, dx is the derivative of the function at
 *        stx. The derivative must be negative in the direction of the step,
 *        that is, dx and stp - stx must have opposite signs.  On exit, dx is
 *        the derivative of the function at stx.
 *
 * @param sty_ptr
 *        A pointer to sty.  On entry, sty is the second endpoint of the
 *        interval that contains the minimizer.  On exit, sty is the updated
 *        endpoint of the interval that contains the minimizer.
 *
 * @param fy_ptr
 *        A pointer to fy.  On entry, fy is the function at sty.  On exit, fy
 *        is the function at sty.
 *
 * @param dy_ptr
 *        A pointer to dy.  On entry, dy is the derivative of the function at
 *        sty.  On exit, dy is the derivative of the function at sty.
 *
 * @param stp_ptr
 *        A pointer to stp. On entry, stp is the current step. If the value at
 *        brackt_ptr is true, then on input, stp must be between stx and sty.
 *        On exit, stp is a new trial step.
 *
 * @param fp
 *        The value of the function at stp on entry.
 *
 * @param dp
 *        The the derivative of the function at stp on entry.
 *
 * @param brackt_ptr
 *        A pointer to the boolean variable brackt.  On entry, brackt
 *        specifies if a minimizer has been bracketed.  Initially brackt must
 *        be set to false On exit, brackt specifies if a minimizer has been
 *        bracketed.  When a minimizer is bracketed brackt is set to true.
 *
 * @return A strictly negative value on error, a strictly positive value on
 * success.  The value returned on success is between 1 and 4 and corresponds
 * to one of the four possible cases.  The value returned on error is one of:
 *
 *    OPK_LNSRCH_ERROR_STP_OUTSIDE_BRACKET
 *    if brackt is true but the step is outside the bracket endpoints.
 *
 *    OPK_LNSRCH_ERROR_NOT_A_DESCENT
 *    if the descent condition is violated.
 *
 *    OPK_LNSRCH_ERROR_STPMIN_GT_STPMAX
 *    if stpmin > stpmax.
 *
 * @history
 * MINPACK-1 Project. June 1983
 * Argonne National Laboratory.
 * Jorge J. Moré and David J. Thuente.
 *
 * MINPACK-2 Project. November 1993.
 * Argonne National Laboratory and University of Minnesota.
 * Brett M. Averick and Jorge J. Moré.
 */
int opk_cstep(double* stx_ptr, double* fx_ptr, double* dx_ptr,
              double* sty_ptr, double* fy_ptr, double* dy_ptr,
              double* stp_ptr, double  fp,     double  dp,
              int* brackt_ptr, double stpmin, double stpmax)
{
  /* Constants. */
  const double ZERO = 0.0;
  const double TWO = 2.0;
  const double THREE = 3.0;

  /* Get values of input/output variables. */
  double stx = *stx_ptr, fx = *fx_ptr, dx = *dx_ptr;
  double sty = *sty_ptr, fy = *fy_ptr, dy = *dy_ptr;
  double stp = *stp_ptr;

  /* Local variables. */
  double gamma, theta, p, q, r, s, temp;
  double stpc; /* cubic step */
  double stpq; /* quadratic step */
  double stpf;
  int opposite, result;

  /* Check the input parameters for errors. */
  if ((*brackt_ptr) && (stx < sty ? (stp <= stx || stp >= sty)
                                  : (stp <= sty || stp >= stx))) {
    return OPK_LNSRCH_ERROR_STP_OUTSIDE_BRACKET;
  } else if (dx*(stp - stx) >= ZERO) {
    return OPK_LNSRCH_ERROR_NOT_A_DESCENT;
  } else if (stpmin > stpmax) {
    return OPK_LNSRCH_ERROR_STPMIN_GT_STPMAX;
  }

  /* Determine if the derivatives have opposite signs. */
  opposite = ((dp < ZERO && dx > ZERO) || (dp > ZERO && dx < ZERO));

  if (fp > fx) {
    /* First case.  A higher function value.  The minimum is bracketed.  If
       the cubic step is closer to STX than the quadratic step, the cubic step
       is taken, otherwise the average of the cubic and quadratic steps is
       taken. */
    result = 1;
    *brackt_ptr = TRUE;
    theta = THREE*(fx - fp)/(stp - stx) + dx + dp;
    s = max3(fabs(theta), fabs(dx), fabs(dp));
    temp = theta/s;
    gamma = s*sqrt(temp*temp - (dx/s)*(dp/s));
    if (stp < stx) gamma = -gamma;
    p =  (gamma - dx) + theta;
    q = ((gamma - dx) + gamma) + dp;
    r = p/q;
    stpc = stx + r*(stp - stx);
    stpq = stx + ((dx/((fx - fp)/(stp - stx) + dx))/TWO)*(stp - stx);
    if (fabs(stpc - stx) < fabs(stpq - stx)) {
      stpf = stpc;
    } else {
      stpf = stpc + (stpq - stpc)/TWO;
    }
  } else if (opposite) {
    /* Second case.  A lower function value and derivatives of opposite sign.
       The minimum is bracketed.  If the cubic step is farther from STP than
       the secant (quadratic) step, the cubic step is taken, otherwise the
       secant step is taken. */
    result = 2;
    *brackt_ptr = TRUE;
    theta = THREE*(fx - fp)/(stp - stx) + dx + dp;
    s = max3(fabs(theta), fabs(dx), fabs(dp));
    temp = theta/s;
    gamma = s*sqrt(temp*temp - (dx/s)*(dp/s));
    if (stp > stx) gamma = -gamma;
    p =  (gamma - dp) + theta;
    q = ((gamma - dp) + gamma) + dx;
    r = p/q;
    stpc = stp + r*(stx - stp);
    stpq = stp + (dp/(dp - dx))*(stx - stp);
    if (fabs(stpc - stp) > fabs(stpq - stp)) {
      stpf = stpc;
    } else {
      stpf = stpq;
    }
  } else if (fabs(dp) < fabs(dx)) {
    /* Third case.  A lower function value, derivatives of the same sign, and
       the magnitude of the derivative decreases.  The cubic step is computed
       only if the cubic tends to infinity in the direction of the step or if
       the minimum of the cubic is beyond STP.  Otherwise the cubic step is
       defined to be the secant step.  The case GAMMA = 0 only arises if the
       cubic does not tend to infinity in the direction of the step. */
    result = 3;
    theta = THREE*(fx - fp)/(stp - stx) + dx + dp;
    s = max3(fabs(theta), fabs(dx), fabs(dp));
    temp = theta/s;
    temp = temp*temp - (dx/s)*(dp/s);
    if (temp > ZERO) {
      gamma = s*sqrt(temp);
      if (stp > stx) gamma = -gamma;
    } else {
      gamma = ZERO;
    }
    p = (gamma - dp) + theta;
    q = (gamma + (dx - dp)) + gamma;
    r = p/q;
    if (r < ZERO && gamma != ZERO) {
      stpc = stp + r*(stx - stp);
    } else if (stp > stx) {
      stpc = stpmax;
    } else {
      stpc = stpmin;
    }
    stpq = stp + (dp/(dp - dx))*(stx - stp);

    if (*brackt_ptr) {
      /* A minimizer has been bracketed.  If the cubic step is closer to STP
         than the secant step, the cubic step is taken, otherwise the secant
         step is taken. */
      if (fabs(stpc - stp) < fabs(stpq - stp)) {
        stpf = stpc;
      } else {
        stpf = stpq;
      }
      temp = stp + 0.66*(sty - stp);
      if (stp > stx ? stpf > temp : stpf < temp) {
        stpf = temp;
      }
    } else {
      /* A minimizer has not been bracketed. If the cubic step is farther from
         stp than the secant step, the cubic step is taken, otherwise the
         secant step is taken. */
      if (fabs(stpc - stp) > fabs(stpq - stp)) {
        stpf = stpc;
      } else {
        stpf = stpq;
      }
      if (stpf > stpmax) stpf = stpmax;
      if (stpf < stpmin) stpf = stpmin;
    }
  } else {
    /* Fourth case.  A lower function value, derivatives of the same sign, and
       the magnitude of the derivative does not decrease.  If the minimum is
       not bracketed, the step is either STPMIN or STPMAX, otherwise the cubic
       step is taken. */
    result = 4;
    if (*brackt_ptr) {
      theta = THREE*(fp - fy)/(sty - stp) + dy + dp;
      s = max3(fabs(theta), fabs(dy), fabs(dp));
      temp = theta/s;
      gamma = s*sqrt(temp*temp - (dy/s)*(dp/s));
      if (stp > sty) gamma = -gamma;
      p =  (gamma - dp) + theta;
      q = ((gamma - dp) + gamma) + dy;
      r = p/q;
      stpc = stp + r*(sty - stp);
      stpf = stpc;
    } else if (stp > stx) {
      stpf = stpmax;
    } else {
      stpf = stpmin;
    }
  }

  /* Update the interval which contains a minimizer. */
  if (fp > fx) {
    *sty_ptr = stp;
    *fy_ptr = fp;
    *dy_ptr = dp;
  } else {
    if (opposite) {
      *sty_ptr = stx;
      *fy_ptr = fx;
      *dy_ptr = dx;
    }
    *stx_ptr = stp;
    *fx_ptr = fp;
    *dx_ptr = dp;
  }

  /* Store the new safeguarded step. */
  *stp_ptr = stpf;
  return result;
}

/*
 * Local Variables:
 * mode: C
 * tab-width: 8
 * c-basic-offset: 2
 * indent-tabs-mode: nil
 * fill-column: 79
 * coding: utf-8
 * ispell-local-dictionary: "american"
 * End:
 */<|MERGE_RESOLUTION|>--- conflicted
+++ resolved
@@ -673,11 +673,7 @@
  * sty. The interval is initially chosen so that it contains a minimizer of the
  * modified function
  *
-<<<<<<< HEAD
- *           psi(stp) = f(stp) - f(0) - ftol*stp*f'(0).
-=======
  *     psi(stp) = f(stp) - f(0) - ftol*stp*f'(0).
->>>>>>> 27f6ee7d
  *
  * If psi(stp) <= 0 and f'(stp) >= 0 for some step, then the interval is chosen
  * so that it contains a minimizer of f.
@@ -685,19 +681,11 @@
  * The algorithm is designed to find a step that satisfies the sufficient
  * decrease condition
  *
-<<<<<<< HEAD
- *           f(stp) <= f(0) + ftol*stp*f'(0),
+ *     f(stp) <= f(0) + ftol*stp*f'(0),
  *
  * and the curvature condition
  *
- *           abs(f'(stp)) <= gtol*abs(f'(0)).
-=======
- *     f(stp) <= f(0) + ftol*stp*f'(0),
- *
- * and the curvature condition
- *
  *     abs(f'(stp)) <= gtol*abs(f'(0)).
->>>>>>> 27f6ee7d
  *
  * If ftol is less than gtol and if, for example, the function is bounded
  * below, then there is always a step which satisfies both conditions.
